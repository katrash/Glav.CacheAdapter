<?xml version="1.0" encoding="utf-8"?>
<<<<<<< HEAD
<package xmlns="http://schemas.microsoft.com/packaging/2010/07/nuspec.xsd">
  <metadata>
    <id>Glav.CacheAdapter.Core</id>
    <version>4.1.0</version>
    <title>.NET CacheAdapter Core components</title>
    <authors>Paul Glavich</authors>
    <owners>Paul Glavich</owners>
    <projectUrl>http://weblogs.asp.net/pglavich/cacheadapter-4-0-just-released-with-redis-support</projectUrl>
    <requireLicenseAcceptance>false</requireLicenseAcceptance>
    <description>A generic cache mechanism that provides config switching between memory, ASP.NET web, AppFabric, memcached and redis cache mechasnisms. 
		Supports advanced features such as cache dependencies and also fully supports AppFabric and redis within Azure. 
		This package contains no examples or documentation and contains core components only. If you require examples, configuration
		updates and version notes in addition to the updated binary, please use the full Glav.CacheAdapter package.</description>
    <summary>A Generic cache mechanism supporting multiple cache engines.</summary>
    <language>en-US</language>
    <tags>Cache Caching redis memcached AppFabric Asp.Net Web Glav</tags>
    <dependencies>
      <dependency id="EnyimMemcached" version="2.11" />
      <dependency id="ServerAppFabric.Client" version="1.1.2106" />
      <dependency id="StackExchange.Redis" version="1.0.371" />
    </dependencies>
    <frameworkAssemblies>
      <frameworkAssembly assemblyName="System.Runtime.Serialization" targetFramework=".NETFramework4.5" />
      <frameworkAssembly assemblyName="System.Web" targetFramework=".NETFramework4.5" />
    </frameworkAssemblies>
  </metadata>
</package>
=======
<package>
	<metadata>
		<id>Glav.CacheAdapter.Core</id>
		<title>.NET CacheAdapter Core components</title>
		<version>4.0.3</version>
		<authors>Paul Glavich</authors>
		<description>A generic cache mechanism that provides config switching between memory, ASP.NET web, AppFabric, memcached and redis cache mechasnisms. 
		Supports advanced features such as cache dependencies and also fully supports AppFabric and redis within Azure. 
		This package contains no examples or documentation and contains core components only. If you require examples, configuration
		updates and version notes in addition to the updated binary, please use the full Glav.CacheAdapter package.
		</description>
		<summary>A Generic cache mechanism supporting multiple cache engines.</summary>
		<language>en-US</language>
		<projectUrl>http://weblogs.asp.net/pglavich/cacheadapter-4-0-just-released-with-redis-support</projectUrl>
		<frameworkAssemblies>
		  <frameworkAssembly assemblyName="System.Runtime.Serialization" targetFramework="net40" />
		  <frameworkAssembly assemblyName="System.Web" targetFramework="net40" />
		</frameworkAssemblies>
		<dependencies>
			<dependency id="EnyimMemcached" version="2.11" />
			<dependency id="ServerAppFabric.Client" version="1.1.2106" />
			<dependency id="Microsoft.Bcl" version="1.1.9" />
			<dependency id="Microsoft.Bcl.Async" version="1.0.168" />
			<dependency id="Microsoft.Bcl.Build" version="1.0.14" />
			<dependency id="StackExchange.Redis" version="1.0.371" />
		</dependencies>
		<tags>Cache Caching redis memcached AppFabric Asp.Net Web redis Glav</tags>
	</metadata>
	 <files>
		  <file src="lib\*.dll" target="lib" />
	  </files>
</package>


>>>>>>> 3fb94be6
<|MERGE_RESOLUTION|>--- conflicted
+++ resolved
@@ -1,65 +1,28 @@
-<?xml version="1.0" encoding="utf-8"?>
-<<<<<<< HEAD
-<package xmlns="http://schemas.microsoft.com/packaging/2010/07/nuspec.xsd">
-  <metadata>
-    <id>Glav.CacheAdapter.Core</id>
-    <version>4.1.0</version>
-    <title>.NET CacheAdapter Core components</title>
-    <authors>Paul Glavich</authors>
-    <owners>Paul Glavich</owners>
-    <projectUrl>http://weblogs.asp.net/pglavich/cacheadapter-4-0-just-released-with-redis-support</projectUrl>
-    <requireLicenseAcceptance>false</requireLicenseAcceptance>
-    <description>A generic cache mechanism that provides config switching between memory, ASP.NET web, AppFabric, memcached and redis cache mechasnisms. 
-		Supports advanced features such as cache dependencies and also fully supports AppFabric and redis within Azure. 
-		This package contains no examples or documentation and contains core components only. If you require examples, configuration
-		updates and version notes in addition to the updated binary, please use the full Glav.CacheAdapter package.</description>
-    <summary>A Generic cache mechanism supporting multiple cache engines.</summary>
-    <language>en-US</language>
-    <tags>Cache Caching redis memcached AppFabric Asp.Net Web Glav</tags>
-    <dependencies>
-      <dependency id="EnyimMemcached" version="2.11" />
-      <dependency id="ServerAppFabric.Client" version="1.1.2106" />
-      <dependency id="StackExchange.Redis" version="1.0.371" />
-    </dependencies>
-    <frameworkAssemblies>
-      <frameworkAssembly assemblyName="System.Runtime.Serialization" targetFramework=".NETFramework4.5" />
-      <frameworkAssembly assemblyName="System.Web" targetFramework=".NETFramework4.5" />
-    </frameworkAssemblies>
-  </metadata>
-</package>
-=======
-<package>
-	<metadata>
-		<id>Glav.CacheAdapter.Core</id>
-		<title>.NET CacheAdapter Core components</title>
-		<version>4.0.3</version>
-		<authors>Paul Glavich</authors>
-		<description>A generic cache mechanism that provides config switching between memory, ASP.NET web, AppFabric, memcached and redis cache mechasnisms. 
-		Supports advanced features such as cache dependencies and also fully supports AppFabric and redis within Azure. 
-		This package contains no examples or documentation and contains core components only. If you require examples, configuration
-		updates and version notes in addition to the updated binary, please use the full Glav.CacheAdapter package.
-		</description>
-		<summary>A Generic cache mechanism supporting multiple cache engines.</summary>
-		<language>en-US</language>
-		<projectUrl>http://weblogs.asp.net/pglavich/cacheadapter-4-0-just-released-with-redis-support</projectUrl>
-		<frameworkAssemblies>
-		  <frameworkAssembly assemblyName="System.Runtime.Serialization" targetFramework="net40" />
-		  <frameworkAssembly assemblyName="System.Web" targetFramework="net40" />
-		</frameworkAssemblies>
-		<dependencies>
-			<dependency id="EnyimMemcached" version="2.11" />
-			<dependency id="ServerAppFabric.Client" version="1.1.2106" />
-			<dependency id="Microsoft.Bcl" version="1.1.9" />
-			<dependency id="Microsoft.Bcl.Async" version="1.0.168" />
-			<dependency id="Microsoft.Bcl.Build" version="1.0.14" />
-			<dependency id="StackExchange.Redis" version="1.0.371" />
-		</dependencies>
-		<tags>Cache Caching redis memcached AppFabric Asp.Net Web redis Glav</tags>
-	</metadata>
-	 <files>
-		  <file src="lib\*.dll" target="lib" />
-	  </files>
-</package>
-
-
->>>>>>> 3fb94be6
+<?xml version="1.0" encoding="utf-8"?>
+<package xmlns="http://schemas.microsoft.com/packaging/2010/07/nuspec.xsd">
+  <metadata>
+    <id>Glav.CacheAdapter.Core</id>
+    <version>4.1.0</version>
+    <title>.NET CacheAdapter Core components</title>
+    <authors>Paul Glavich</authors>
+    <owners>Paul Glavich</owners>
+    <projectUrl>http://weblogs.asp.net/pglavich/cacheadapter-4-0-just-released-with-redis-support</projectUrl>
+    <requireLicenseAcceptance>false</requireLicenseAcceptance>
+    <description>A generic cache mechanism that provides config switching between memory, ASP.NET web, AppFabric, memcached and redis cache mechasnisms. 
+		Supports advanced features such as cache dependencies and also fully supports AppFabric and redis within Azure. 
+		This package contains no examples or documentation and contains core components only. If you require examples, configuration
+		updates and version notes in addition to the updated binary, please use the full Glav.CacheAdapter package.</description>
+    <summary>A Generic cache mechanism supporting multiple cache engines.</summary>
+    <language>en-US</language>
+    <tags>Cache Caching redis memcached AppFabric Asp.Net Web Glav</tags>
+    <dependencies>
+      <dependency id="EnyimMemcached" version="2.11" />
+      <dependency id="ServerAppFabric.Client" version="1.1.2106" />
+      <dependency id="StackExchange.Redis" version="1.0.371" />
+    </dependencies>
+    <frameworkAssemblies>
+      <frameworkAssembly assemblyName="System.Runtime.Serialization" targetFramework=".NETFramework4.5" />
+      <frameworkAssembly assemblyName="System.Web" targetFramework=".NETFramework4.5" />
+    </frameworkAssemblies>
+  </metadata>
+</package>