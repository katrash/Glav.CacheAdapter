--- conflicted
+++ resolved
@@ -1,123 +1,115 @@
-﻿using System.Collections.Generic;
-using System.Configuration;
-using Glav.CacheAdapter.Distributed;
-using Glav.CacheAdapter.Helpers;
-using Glav.CacheAdapter.Diagnostics;
-
-namespace Glav.CacheAdapter
-{
-    public class CacheConfig
-    {
-        public const string AppSettingsKeyPrefix = "Cache.";
-
-        private string _cacheToUse;
-        public string CacheToUse { get { return _cacheToUse; } set { _cacheToUse = value; } }
-
-        private string _dependencyManagerToUse;
-        public string DependencyManagerToUse { get { return _dependencyManagerToUse; } set { _dependencyManagerToUse = value; } }
-
-        private readonly List<ServerNode> _serverNodes = new List<ServerNode>();
-        public List<ServerNode> ServerNodes { get { return _serverNodes; } }
-
-        private readonly Dictionary<string, string> _providerSpecificValues = new Dictionary<string, string>();
-        public Dictionary<string, string> ProviderSpecificValues { get { return _providerSpecificValues; } }
-
-        private bool _isCacheEnabled = true;
-        public bool IsCacheEnabled { get { return _isCacheEnabled; } set { _isCacheEnabled = value; } }
-
-        private string _distributedCacheServers;
-        public string DistributedCacheServers { get { return _distributedCacheServers; } set { _distributedCacheServers = value; } }
-
-        bool _isCacheDependencyManagementEnabled;
-        /// <summary>
-        /// Enables support of cache dependencies using parent and child/associated cache keys
-        /// </summary>
-        /// <remarks>This can require extra calls to the cache engine and so can incur a
-        /// performance degradation due to extra network cache calls</remarks>
-        public bool IsCacheDependencyManagementEnabled { get { return _isCacheDependencyManagementEnabled; } set { _isCacheDependencyManagementEnabled = value; } }
-<<<<<<< HEAD
-
-        private string _cacheSpecificData;
-        public string CacheSpecificData { get { return _cacheSpecificData; } set { _cacheSpecificData = value; } }
-
-
-=======
-        
-        private string _cacheSpecificData = null;
-        public string CacheSpecificData { get { return _cacheSpecificData; } set { _cacheSpecificData=value; } }
-
-        private LoggingLevel _loggingLevel;
-        public LoggingLevel LoggingLevel { get { return _loggingLevel; } set { _loggingLevel = value; } }
-        
-       
->>>>>>> 3fb94be6
-        public CacheConfig()
-        {
-            ApplySettingsFromDefaultConfig();
-            OverrideSettingsWithAppSettingsIfPresent();
-        }
-
-        private void ApplySettingsFromDefaultConfig()
-        {
-            IsCacheEnabled = MainConfig.Default.IsCacheEnabled;
-            IsCacheDependencyManagementEnabled = MainConfig.Default.IsCacheDependencyManagementEnabled;
-            CacheSpecificData = MainConfig.Default.CacheSpecificData;
-            CacheToUse = !string.IsNullOrWhiteSpace(MainConfig.Default.CacheToUse) ? MainConfig.Default.CacheToUse.ToLowerInvariant() : string.Empty;
-            DependencyManagerToUse = MainConfig.Default.DependencyManagerToUse;
-            DistributedCacheServers = MainConfig.Default.DistributedCacheServers;
-            // As of now, we do not support use of the MainConfig and its associated configuration. All new configuration will 
-            // utilise app settings and not be added into MainConfig as we move to deprecate its use.
-            LoggingLevel = LoggingLevel.Information;
-        }
-
-        /// <summary>
-        /// Overrides the current settings taken from the config file, with any present in the
-        /// AppSettings section. This allows applications to NOT use the main config and rely on
-        /// app settings section instead
-        /// </summary>
-        private void OverrideSettingsWithAppSettingsIfPresent()
-        {
-            var cacheEnabledKey = string.Format("{0}IsCacheEnabled", AppSettingsKeyPrefix);
-            var isCacheDependencyManagementKey = string.Format("{0}IsCacheDependencyManagementEnabled", AppSettingsKeyPrefix);
-            var cacheSpecificDataKey = string.Format("{0}CacheSpecificData", AppSettingsKeyPrefix);
-            var cacheToUseKey = string.Format("{0}CacheToUse", AppSettingsKeyPrefix);
-            var dependencyMgrToUseKey = string.Format("{0}DependencyManagerToUse", AppSettingsKeyPrefix);
-            var distributedCacheServersKey = string.Format("{0}DistributedCacheServers", AppSettingsKeyPrefix);
-            var logLevelKey = string.Format("{0}LoggingLevel", AppSettingsKeyPrefix);
-
-            if (ConfigurationManager.AppSettings[cacheToUseKey].HasValue())
-            {
-                _cacheToUse = ConfigurationManager.AppSettings[cacheToUseKey].ToLowerInvariant();
-            }
-            if (ConfigurationManager.AppSettings[cacheEnabledKey].HasValue())
-            {
-                _isCacheEnabled = ConfigurationManager.AppSettings[cacheEnabledKey].ToBoolean();
-            }
-            if (ConfigurationManager.AppSettings[isCacheDependencyManagementKey].HasValue())
-            {
-                _isCacheDependencyManagementEnabled = ConfigurationManager.AppSettings[isCacheDependencyManagementKey].ToBoolean();
-            }
-            if (ConfigurationManager.AppSettings[cacheSpecificDataKey].HasValue())
-            {
-                _cacheSpecificData = ConfigurationManager.AppSettings[cacheSpecificDataKey];
-            }
-            if (ConfigurationManager.AppSettings[dependencyMgrToUseKey].HasValue())
-            {
-                _dependencyManagerToUse = ConfigurationManager.AppSettings[dependencyMgrToUseKey];
-            }
-            if (ConfigurationManager.AppSettings[distributedCacheServersKey].HasValue())
-            {
-                _distributedCacheServers = ConfigurationManager.AppSettings[distributedCacheServersKey];
-            }
-
-            if (ConfigurationManager.AppSettings[logLevelKey].HasValue())
-            {
-                _loggingLevel = ConfigurationManager.AppSettings[logLevelKey].ToLoggingLevel();
-
-            } else
-            {
-                _loggingLevel = LoggingLevel.Information;
-            }
-        }
-    }
-}
+﻿using System.Collections.Generic;
+using System.Configuration;
+using Glav.CacheAdapter.Distributed;
+using Glav.CacheAdapter.Helpers;
+using Glav.CacheAdapter.Diagnostics;
+
+namespace Glav.CacheAdapter
+{
+    public class CacheConfig
+    {
+        public const string AppSettingsKeyPrefix = "Cache.";
+
+        private string _cacheToUse;
+        public string CacheToUse { get { return _cacheToUse; } set { _cacheToUse = value; } }
+
+        private string _dependencyManagerToUse;
+        public string DependencyManagerToUse { get { return _dependencyManagerToUse; } set { _dependencyManagerToUse = value; } }
+
+        private readonly List<ServerNode> _serverNodes = new List<ServerNode>();
+        public List<ServerNode> ServerNodes { get { return _serverNodes; } }
+
+        private readonly Dictionary<string, string> _providerSpecificValues = new Dictionary<string, string>();
+        public Dictionary<string, string> ProviderSpecificValues { get { return _providerSpecificValues; } }
+
+        private bool _isCacheEnabled = true;
+        public bool IsCacheEnabled { get { return _isCacheEnabled; } set { _isCacheEnabled = value; } }
+
+        private string _distributedCacheServers;
+        public string DistributedCacheServers { get { return _distributedCacheServers; } set { _distributedCacheServers = value; } }
+
+        bool _isCacheDependencyManagementEnabled;
+        /// <summary>
+        /// Enables support of cache dependencies using parent and child/associated cache keys
+        /// </summary>
+        /// <remarks>This can require extra calls to the cache engine and so can incur a
+        /// performance degradation due to extra network cache calls</remarks>
+        public bool IsCacheDependencyManagementEnabled { get { return _isCacheDependencyManagementEnabled; } set { _isCacheDependencyManagementEnabled = value; } }
+
+        private string _cacheSpecificData;
+        public string CacheSpecificData { get { return _cacheSpecificData; } set { _cacheSpecificData = value; } }
+
+        private LoggingLevel _loggingLevel;
+        public LoggingLevel LoggingLevel { get { return _loggingLevel; } set { _loggingLevel = value; } }
+
+
+        public CacheConfig()
+        {
+            ApplySettingsFromDefaultConfig();
+            OverrideSettingsWithAppSettingsIfPresent();
+        }
+
+        private void ApplySettingsFromDefaultConfig()
+        {
+            IsCacheEnabled = MainConfig.Default.IsCacheEnabled;
+            IsCacheDependencyManagementEnabled = MainConfig.Default.IsCacheDependencyManagementEnabled;
+            CacheSpecificData = MainConfig.Default.CacheSpecificData;
+            CacheToUse = !string.IsNullOrWhiteSpace(MainConfig.Default.CacheToUse) ? MainConfig.Default.CacheToUse.ToLowerInvariant() : string.Empty;
+            DependencyManagerToUse = MainConfig.Default.DependencyManagerToUse;
+            DistributedCacheServers = MainConfig.Default.DistributedCacheServers;
+            // As of now, we do not support use of the MainConfig and its associated configuration. All new configuration will 
+            // utilise app settings and not be added into MainConfig as we move to deprecate its use.
+            LoggingLevel = LoggingLevel.Information;
+        }
+
+        /// <summary>
+        /// Overrides the current settings taken from the config file, with any present in the
+        /// AppSettings section. This allows applications to NOT use the main config and rely on
+        /// app settings section instead
+        /// </summary>
+        private void OverrideSettingsWithAppSettingsIfPresent()
+        {
+            var cacheEnabledKey = string.Format("{0}IsCacheEnabled", AppSettingsKeyPrefix);
+            var isCacheDependencyManagementKey = string.Format("{0}IsCacheDependencyManagementEnabled", AppSettingsKeyPrefix);
+            var cacheSpecificDataKey = string.Format("{0}CacheSpecificData", AppSettingsKeyPrefix);
+            var cacheToUseKey = string.Format("{0}CacheToUse", AppSettingsKeyPrefix);
+            var dependencyMgrToUseKey = string.Format("{0}DependencyManagerToUse", AppSettingsKeyPrefix);
+            var distributedCacheServersKey = string.Format("{0}DistributedCacheServers", AppSettingsKeyPrefix);
+            var logLevelKey = string.Format("{0}LoggingLevel", AppSettingsKeyPrefix);
+
+            if (ConfigurationManager.AppSettings[cacheToUseKey].HasValue())
+            {
+                _cacheToUse = ConfigurationManager.AppSettings[cacheToUseKey].ToLowerInvariant();
+            }
+            if (ConfigurationManager.AppSettings[cacheEnabledKey].HasValue())
+            {
+                _isCacheEnabled = ConfigurationManager.AppSettings[cacheEnabledKey].ToBoolean();
+            }
+            if (ConfigurationManager.AppSettings[isCacheDependencyManagementKey].HasValue())
+            {
+                _isCacheDependencyManagementEnabled = ConfigurationManager.AppSettings[isCacheDependencyManagementKey].ToBoolean();
+            }
+            if (ConfigurationManager.AppSettings[cacheSpecificDataKey].HasValue())
+            {
+                _cacheSpecificData = ConfigurationManager.AppSettings[cacheSpecificDataKey];
+            }
+            if (ConfigurationManager.AppSettings[dependencyMgrToUseKey].HasValue())
+            {
+                _dependencyManagerToUse = ConfigurationManager.AppSettings[dependencyMgrToUseKey];
+            }
+            if (ConfigurationManager.AppSettings[distributedCacheServersKey].HasValue())
+            {
+                _distributedCacheServers = ConfigurationManager.AppSettings[distributedCacheServersKey];
+            }
+
+            if (ConfigurationManager.AppSettings[logLevelKey].HasValue())
+            {
+                _loggingLevel = ConfigurationManager.AppSettings[logLevelKey].ToLoggingLevel();
+
+            } else
+            {
+                _loggingLevel = LoggingLevel.Information;
+            }
+        }
+    }
+}